--- conflicted
+++ resolved
@@ -16,15 +16,12 @@
 4. (~p + ~p + q) * (q + ~p + q)
 - For each iteration:
 -- Perform 1-literal rule
-<<<<<<< HEAD
 -- Perform affirmative negation rule
-=======
 --- Find a clause with a single literal p
 --- For every clause C containing p in any form:
 ---- If C contains p, then remove the entire clause
 ---- If C contains -p, then remove -p from C
--- PErform affirmative negation rule
->>>>>>> fd8974d3
+-- Perform affirmative negation rule
 -- Perform resolution
 -- If all clauses eliminated: return TRUE
 -- If empty clause: return FALSE
